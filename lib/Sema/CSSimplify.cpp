--- conflicted
+++ resolved
@@ -166,13 +166,8 @@
     assert(fnType && "Parameter list curry level does not match type");
   }
 
-<<<<<<< HEAD
   auto params = fnType->getParams();
-  auto defaultMap = computeDefaultMap(params, decl, hasAppliedSelf);
-=======
-  auto params = levelTy->getParams();
-  ParameterListInfo paramInfo(params, decl, hasCurriedSelf);
->>>>>>> e65dfc8f
+  ParameterListInfo paramInfo(params, decl, hasAppliedSelf);
 
   MatchCallArgumentListener listener;
   SmallVector<ParamBinding, 8> unusedParamBindings;
@@ -742,25 +737,15 @@
   SmallVector<LocatorPathElt, 2> path;
   auto callExpr = callLocator.getLocatorParts(path);
   if (!callExpr)
-<<<<<<< HEAD
     return std::make_tuple(nullptr, /*hasAppliedSelf=*/false, argLabels,
-                           hasTrailingClosure);
-=======
-    return std::make_tuple(nullptr, /*hasCurriedSelf=*/false, argLabels,
                            hasTrailingClosure, nullptr);
->>>>>>> e65dfc8f
 
   // Our remaining path can only be 'ApplyArgument'.
   if (!path.empty() &&
       !(path.size() <= 2 &&
         path.back().getKind() == ConstraintLocator::ApplyArgument))
-<<<<<<< HEAD
     return std::make_tuple(nullptr, /*hasAppliedSelf=*/false, argLabels,
-                           hasTrailingClosure);
-=======
-    return std::make_tuple(nullptr, /*hasCurriedSelf=*/false, argLabels,
                            hasTrailingClosure, nullptr);
->>>>>>> e65dfc8f
 
   // Dig out the callee.
   ConstraintLocator *targetLocator;
@@ -784,23 +769,13 @@
     if (path.size() != 2 ||
         path[0].getKind() != ConstraintLocator::KeyPathComponent ||
         path[1].getKind() != ConstraintLocator::ApplyArgument)
-<<<<<<< HEAD
       return std::make_tuple(nullptr, /*hasAppliedSelf=*/false, argLabels,
-                             hasTrailingClosure);
+                             hasTrailingClosure, nullptr);
 
     auto componentIndex = path[0].getValue();
     if (componentIndex >= keyPath->getComponents().size())
       return std::make_tuple(nullptr, /*hasAppliedSelf=*/false, argLabels,
-                             hasTrailingClosure);
-=======
-      return std::make_tuple(nullptr, /*hasCurriedSelf=*/false, argLabels,
                              hasTrailingClosure, nullptr);
-
-    auto componentIndex = path[0].getValue();
-    if (componentIndex >= keyPath->getComponents().size())
-      return std::make_tuple(nullptr, /*hasCurriedSelf=*/false, argLabels,
-                             hasTrailingClosure, nullptr);
->>>>>>> e65dfc8f
 
     auto &component = keyPath->getComponents()[componentIndex];
     switch (component.getKind()) {
@@ -819,13 +794,8 @@
     case KeyPathExpr::Component::Kind::OptionalWrap:
     case KeyPathExpr::Component::Kind::Identity:
     case KeyPathExpr::Component::Kind::TupleElement:
-<<<<<<< HEAD
       return std::make_tuple(nullptr, /*hasAppliedSelf=*/false, argLabels,
-                             hasTrailingClosure);
-=======
-      return std::make_tuple(nullptr, /*hasCurriedSelf=*/false, argLabels,
                              hasTrailingClosure, nullptr);
->>>>>>> e65dfc8f
     }
 
   } else {
@@ -836,13 +806,8 @@
       argLabels = objectLiteral->getArgumentLabels();
       hasTrailingClosure = objectLiteral->hasTrailingClosure();
     }
-<<<<<<< HEAD
     return std::make_tuple(nullptr, /*hasAppliedSelf=*/false, argLabels,
-                           hasTrailingClosure);
-=======
-    return std::make_tuple(nullptr, /*hasCurriedSelf=*/false, argLabels,
                            hasTrailingClosure, nullptr);
->>>>>>> e65dfc8f
   }
 
   // Find the overload choice corresponding to the callee locator.
@@ -884,13 +849,8 @@
   
   // If we didn't find any matching overloads, we're done.
   if (!choice)
-<<<<<<< HEAD
     return std::make_tuple(nullptr, /*hasAppliedSelf=*/false, argLabels,
-                           hasTrailingClosure);
-=======
-    return std::make_tuple(nullptr, /*hasCurriedSelf=*/false, argLabels,
                            hasTrailingClosure, nullptr);
->>>>>>> e65dfc8f
 
   // If there's a declaration, return it.
   if (auto *decl = choice->getDeclOrNull()) {
@@ -898,24 +858,16 @@
     if (baseType)
       baseType = cs.getFixedTypeRecursive(baseType, /*wantRValue=*/true);
 
-<<<<<<< HEAD
     // In most cases where we reference a declaration with a curried self
     // parameter, it gets dropped from the type of the reference.
     bool hasAppliedSelf =
         decl->hasCurriedSelf() && doesMemberRefApplyCurriedSelf(baseType, decl);
-    return std::make_tuple(decl, hasAppliedSelf, argLabels, hasTrailingClosure);
+    return std::make_tuple(decl, hasAppliedSelf, argLabels, hasTrailingClosure,
+                           calleeLocator);
   }
 
   return std::make_tuple(nullptr, /*hasAppliedSelf=*/false, argLabels,
-                         hasTrailingClosure);
-=======
-    return std::make_tuple(decl, hasCurriedSelf, argLabels, hasTrailingClosure,
-                           calleeLocator);
-  }
-
-  return std::make_tuple(nullptr, /*hasCurriedSelf=*/false, argLabels,
                          hasTrailingClosure, calleeLocator);
->>>>>>> e65dfc8f
 }
 
 class ArgumentFailureTracker : public MatchCallArgumentListener {
@@ -977,19 +929,12 @@
   ArrayRef<Identifier> argLabels;
   SmallVector<Identifier, 2> argLabelsScratch;
   bool hasTrailingClosure = false;
-<<<<<<< HEAD
-  std::tie(callee, hasAppliedSelf, argLabels, hasTrailingClosure) =
-      getCalleeDeclAndArgs(cs, locator, argLabelsScratch);
-
-  auto defaultMap = computeDefaultMap(params, callee, hasAppliedSelf);
-=======
   ConstraintLocator *calleeLocator;
-  std::tie(callee, hasCurriedSelf, argLabels, hasTrailingClosure,
+  std::tie(callee, hasAppliedSelf, argLabels, hasTrailingClosure,
            calleeLocator) =
     getCalleeDeclAndArgs(cs, locator, argLabelsScratch);
 
-  ParameterListInfo paramInfo(params, callee, hasCurriedSelf);
->>>>>>> e65dfc8f
+  ParameterListInfo paramInfo(params, callee, hasAppliedSelf);
 
   // Apply labels to arguments.
   SmallVector<AnyFunctionType::Param, 8> argsWithLabels;
