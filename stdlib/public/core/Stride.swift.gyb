--- conflicted
+++ resolved
@@ -26,15 +26,11 @@
 public protocol ${Self} : ${Conformance} {
 %   if Self == '_Strideable':
   /// A type that represents the distance between two values of `Self`.
-<<<<<<< HEAD
   associatedtype Stride : SignedNumeric, Comparable
-=======
-  associatedtype Stride : SignedNumber
 %   else:
   /// A type that represents the distance between two values of `Self`.
   associatedtype Stride
 %   end
->>>>>>> 124b2937
 
   /// Returns a stride `x` such that `self.advanced(by: x)` approximates
   /// `other`.
@@ -73,69 +69,6 @@
   return x.distance(to: y) == 0
 }
 
-<<<<<<< HEAD
-=======
-% for Base in ['Strideable', 'SignedInteger']:
-%   deprecated = Base == 'SignedInteger'
-%   # FIXME: technically the deprecation version is incorrect and should be 3.1
-%   #        instead but due to <rdar://problem/29884401> it does not work as
-%   #        expected.
-%   DeprecationVersion = '3.0'
-
-%   if deprecated:
-@available(swift, deprecated: ${DeprecationVersion}, obsoleted: 4.0, message: "Mixed-type addition is deprecated. Please use explicit type conversion.")
-%   end
-@_inlineable
-public func + <T : ${Base}>(lhs: T, rhs: T.Stride) -> T {
-  return lhs.advanced(by: rhs)
-}
-
-%   if deprecated:
-@available(swift, deprecated: ${DeprecationVersion}, obsoleted: 4.0, message: "Mixed-type addition is deprecated. Please use explicit type conversion.")
-%   end
-@_inlineable
-public func + <T : ${Base}>(lhs: T.Stride, rhs: T) -> T {
-  return rhs.advanced(by: lhs)
-}
-
-%   if deprecated:
-@available(swift, deprecated: ${DeprecationVersion}, obsoleted: 4.0, message: "Mixed-type subtraction is deprecated. Please use explicit type conversion.")
-%   end
-@_inlineable
-public func - <T : ${Base}>(lhs: T, rhs: T.Stride) -> T {
-  return lhs.advanced(by: -rhs)
-}
-
-%   if deprecated:
-@available(swift, deprecated: ${DeprecationVersion}, obsoleted: 4.0, message: "Mixed-type subtraction is deprecated. Please use explicit type conversion.")
-%   end
-@_inlineable
-public func - <T : ${Base}>(lhs: T, rhs: T) -> T.Stride {
-  return rhs.distance(to: lhs)
-}
-
-%   if deprecated:
-@available(swift, deprecated: ${DeprecationVersion}, obsoleted: 4.0, message: "Mixed-type addition is deprecated. Please use explicit type conversion.")
-%   end
-@_inlineable
-public func += <T : ${Base}>(lhs: inout T, rhs: T.Stride) {
-  lhs = lhs.advanced(by: rhs)
-}
-
-%   if deprecated:
-@available(swift, deprecated: ${DeprecationVersion}, obsoleted: 4.0, message: "Mixed-type subtraction is deprecated. Please use explicit type conversion.")
-%   end
-@_inlineable
-public func -= <T : ${Base}>(lhs: inout T, rhs: T.Stride) {
-  lhs = lhs.advanced(by: -rhs)
-}
-
-% end
-
-//===--- Deliberately-ambiguous operators for UnsignedIntegerTypes --------===//
-// The UnsignedIntegerTypes all have a signed Stride type.  Without these     //
-// overloads, expressions such as UInt(2) + Int(3) would compile.             //
->>>>>>> 124b2937
 //===----------------------------------------------------------------------===//
 
 extension Strideable where Self : _Pointer {
