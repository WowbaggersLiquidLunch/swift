//===--- HashQuadratic.swift ----------------------------------------------===//
//
// This source file is part of the Swift.org open source project
//
// Copyright (c) 2014 - 2017 Apple Inc. and the Swift project authors
// Licensed under Apache License v2.0 with Runtime Library Exception
//
// See https://swift.org/LICENSE.txt for license information
// See https://swift.org/CONTRIBUTORS.txt for the list of Swift project authors
//
//===----------------------------------------------------------------------===//

import TestsUtils

let size = 3_000_000

@inline(never)
public func run_HashQuadratic(_ N: Int) {
    for _ in 1...N {
        var dict1: [Int: Int] = [:]
        for i in 0..<size {
            dict1[i] = i * 2
        }

        var dict2: [Int: Int] = [:]
        for (k, v) in dict1 {
            dict2[k] = v
        }
<<<<<<< HEAD

=======
    
>>>>>>> aa02edf0
        CheckResults(dict1[size/2] == dict2[size/2])
    }
}<|MERGE_RESOLUTION|>--- conflicted
+++ resolved
@@ -26,11 +26,7 @@
         for (k, v) in dict1 {
             dict2[k] = v
         }
-<<<<<<< HEAD
-
-=======
     
->>>>>>> aa02edf0
         CheckResults(dict1[size/2] == dict2[size/2])
     }
 }